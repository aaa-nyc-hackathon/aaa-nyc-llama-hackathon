"""
code to test generating player jersey numbers from the images from the video.
"""

import json
import os
from llama_api_client import LlamaAPIClient

import cv2
import base64
import jsonlines
import subprocess
from dotenv import load_dotenv

load_dotenv()


<<<<<<< HEAD
## check for access
#if not os.environ.get("LLAMA_API_KEY"):
#    raise ValueError(f"you need to obtain a LLAMA api key first")
#
#from argparse import ArgumentParser, ArgumentDefaultsHelpFormatter
#
#HERD = {"mav": "Llama-4-Maverick-17B-128E-Instruct-FP8",
#        "scout": "Llama-4-Scout-17B-16E-Instruct-FP8"
#        }
#
#argparser = ArgumentParser(
#           prog='Video processing',
#           description='This program processes a video from local fs and pipes stuff to a .jsonl',
#           epilog='')
#
#argparser.add_argument("--inputvideo", type=str, default="images/alabama_clemson_30s_clip.mp4", help='filename locally')
#argparser.add_argument("--plot", action='store_true', help='make a plot')
=======
# check for access
if not os.environ.get("LLAMA_API_KEY"):
    raise ValueError(f"you need to obtain a LLAMA api key first")

from argparse import ArgumentParser, ArgumentDefaultsHelpFormatter

HERD = {"mav": "Llama-4-Maverick-17B-128E-Instruct-FP8",
        "scout": "Llama-4-Scout-17B-16E-Instruct-FP8"
        }

argparser = ArgumentParser(
           prog='Video processing',
           description='This program processes a video from local fs and pipes stuff to a .jsonl',
           epilog='')

argparser.add_argument("--inputvideo", type=str, default="videos/alabama_clemson_30s_clip.mp4", help='filename locally')
argparser.add_argument("--plot", action='store_true', help='make a plot')
>>>>>>> 64993743

def image_to_base64(image_path):
    with open(image_path, "rb") as img:
        return base64.b64encode(img.read()).decode('utf-8')

def get_player_positions(inputvideo, plot=False):
    try:
      client = LlamaAPIClient(
          api_key=os.environ.get("LLAMA_API_KEY"), # This is the default and can be omitted
      )
    except:
      client = LlamaAPIClient()

    #check if images directory exists, if not create it
    if not os.path.exists("images"):
        os.makedirs("images")
    ffmpeg_cmd_retry = ['ffmpeg', '-i', inputvideo, '-vf', 'fps=fps=1', str(os.path.join(os.getcwd(), "images", "frame%d.jpg"))]


    subprocess.run(ffmpeg_cmd_retry, check=True)
    # Execute a command and wait for it to finish
    return_code = subprocess.call(ffmpeg_cmd_retry)
    if return_code == 0:
        print("Command executed successfully.")
    else:
        print("Command failed with exit code:", return_code)

    contents = [{"type": "text",
                 "text": "For each player in each image, identify the team they are on, their jersey number, and their coordinates. Their should be at least 3 or 4 players from each team.",
                }]

    files = [entry.name for entry in os.scandir("images") if entry.is_file()]
    # TODO modify this to order by %d
    files.sort()

    results_output = []

    for frame_id, file in enumerate(files):
        # frames index starting at 1
        frame_end = int(file.strip("frame").strip(".jpg"))
        base_64_image = image_to_base64("images/" + file)
        image_data = {
            "type": "image_url",
            "image_url": {
                "url": f"data:image/jpeg;base64,{base_64_image}"
            },
        }
        if len(contents) < 2:
            contents.append(image_data)
        else:
            contents[1] = image_data
        response = client.chat.completions.create(
            model="Llama-4-Maverick-17B-128E-Instruct-FP8",
            messages=[
                {
                    "role": "user",
                    "content": contents,
                },
            ],
            response_format = {
                "type": "json_schema",
                "json_schema": {
                    "schema": {
                    "title": "Llama4 Game Data",
                    "type": "object",
                        "properties": {
              "players": {
                "type": "array",
                "items": {
                  "type": "object",
                  "properties": {
                    "jerseyNumber": {
                      "type": "integer",
                      "description": "An integer representing the Jersey number on the player's jersey"
                    },
                    "coordinates": {
                      "type": "object",
                      "description": "The current X/Y coordinates of the player.",
                      "properties": {
                        "x_coordinate": {
                          "type": "number",
                          "description": "The percentage inside the image in the X coordinate to the player"
                        },
                        "y_coordinate": {
                          "type": "number",
                          "description": "The percentage inside the image in the Y coordinate to the player"
                        }
                      },
                      "required": ["x_coordinate", "y_coordinate"]
                    },
                    "team": {
                      "type": "string",
                      "description": "One of the teams names as a string",
                      "enum": ["Clemson", "Alabama"]
                    }
                  },
                  "required": ["jerseyNumber", "coordinates", "team"]
                }
<<<<<<< HEAD
            }
        })
        #print(response.completion_message.content.text)
=======
              },
              "scores": {
                "type": "object",
                "properties": {
                  "team1": {
                    "type": "string",
                    "description": "Name of the first team",
                    "enum": ["Clemson"], 
                  },
                  "team1_score": {
                    "type": "integer",
                    "description": "Score of the first team"
                  },
                  "team2": {
                    "type": "string",
                    "description": "Name of the second team",
                    "enum": ["Alabama"],
                  },
                  "team2_score": {
                    "type": "integer",
                    "description": "Score of the second team"
                  }
                },
                "required": ["team1", "team1_score", "team2", "team2_score"]
              }
            },
         "required": ["players", "scores"]
        }
    }
})
        print(response.completion_message.content.text)
>>>>>>> 64993743
        image_llama_data = json.loads(response.completion_message.content.text)
        
        # Create a result dictionary that includes timestamps and the player data
        result = {
            'start': frame_end-1,
            'end': frame_end,
            'image_data': image_llama_data
        }

        results_output.append(result)

    return results_output



    ##image = cv2.imread(image_filepath)
    #if args.plot:
    #    height, width, channels = image.shape
    #    # Write this data to a .jsonl file...
    #    for llama_data in image_llama_data:
    #        x_perc, y_perc = llama_data['coordinates']['x_coordinate'], llama_data['coordinates']['y_coordinate']
    #        if llama_data['team'].lower() == "clemson":
    #            color = (0, 0, 255)
    #        else:
    #            color = (0, 255, 0)
    #        # Calculate the pixel coordinates
    #        x_coordinate = int(width * x_perc)
    #        y_coordinate = int(height * y_perc)
    #        center_coordinates = (x_coordinate, y_coordinate)
    #        radius = 10  # Example radius
    #        thickness = -1  # Filled circle (negative value)
    #        # Draw the circular point
    #        image = cv2.circle(image, center_coordinates, radius, color, thickness)
    #        cv2.imwrite("image_with_points.jpg", image)<|MERGE_RESOLUTION|>--- conflicted
+++ resolved
@@ -15,25 +15,6 @@
 load_dotenv()
 
 
-<<<<<<< HEAD
-## check for access
-#if not os.environ.get("LLAMA_API_KEY"):
-#    raise ValueError(f"you need to obtain a LLAMA api key first")
-#
-#from argparse import ArgumentParser, ArgumentDefaultsHelpFormatter
-#
-#HERD = {"mav": "Llama-4-Maverick-17B-128E-Instruct-FP8",
-#        "scout": "Llama-4-Scout-17B-16E-Instruct-FP8"
-#        }
-#
-#argparser = ArgumentParser(
-#           prog='Video processing',
-#           description='This program processes a video from local fs and pipes stuff to a .jsonl',
-#           epilog='')
-#
-#argparser.add_argument("--inputvideo", type=str, default="images/alabama_clemson_30s_clip.mp4", help='filename locally')
-#argparser.add_argument("--plot", action='store_true', help='make a plot')
-=======
 # check for access
 if not os.environ.get("LLAMA_API_KEY"):
     raise ValueError(f"you need to obtain a LLAMA api key first")
@@ -51,7 +32,6 @@
 
 argparser.add_argument("--inputvideo", type=str, default="videos/alabama_clemson_30s_clip.mp4", help='filename locally')
 argparser.add_argument("--plot", action='store_true', help='make a plot')
->>>>>>> 64993743
 
 def image_to_base64(image_path):
     with open(image_path, "rb") as img:
@@ -150,11 +130,6 @@
                   },
                   "required": ["jerseyNumber", "coordinates", "team"]
                 }
-<<<<<<< HEAD
-            }
-        })
-        #print(response.completion_message.content.text)
-=======
               },
               "scores": {
                 "type": "object",
@@ -186,7 +161,6 @@
     }
 })
         print(response.completion_message.content.text)
->>>>>>> 64993743
         image_llama_data = json.loads(response.completion_message.content.text)
         
         # Create a result dictionary that includes timestamps and the player data
